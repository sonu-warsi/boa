//! Cursor implementation for the parser.

use super::ParseError;
use crate::{
    profiler::BoaProfiler,
    syntax::{
        ast::Punctuator,
        lexer::{InputElement, Lexer, Position, Token, TokenKind},
    },
};
use std::io::Read;

const PEEK_BUF_SIZE: usize = 3;

/// Token cursor.
///
/// This internal structure gives basic testable operations to the parser.
#[derive(Debug)]
pub(super) struct Cursor<R> {
    lexer: Lexer<R>,
    peeked: [Option<Token>; 3],
    front_index: usize,
    back_index: usize,
    pushed_back: Option<Token>, // None represents no token pushed back.
}

impl<R> Cursor<R>
where
    R: Read,
{
    /// Creates a new cursor.
    #[inline]
    pub(super) fn new(reader: R) -> Self {
        Self {
            lexer: Lexer::new(reader),
            peeked: [None::<Token>, None::<Token>, None::<Token>],
            front_index: 0,
            back_index: 0,
            pushed_back: None::<Token>
        }
    }

    /// Sets the goal symbol for the lexer.
    #[inline]
    pub(super) fn set_goal(&mut self, elm: InputElement) {
        let _timer = BoaProfiler::global().start_event("cursor::set_goal()", "Parsing");
        self.lexer.set_goal(elm)
    }

    /// Lexes the next tokens as a regex assuming that the starting '/' has already been consumed.
    #[inline]
    pub(super) fn lex_regex(&mut self, start: Position) -> Result<Token, ParseError> {
        let _timer = BoaProfiler::global().start_event("cursor::lex_regex()", "Parsing");
        self.set_goal(InputElement::RegExp);
        self.lexer.lex_slash_token(start).map_err(|e| e.into())
    }

    /// Moves the cursor to the next token and returns the token.
    #[inline]
    pub(super) fn next(&mut self) -> Result<Option<Token>, ParseError> {
        let _timer = BoaProfiler::global().start_event("cursor::next()", "Parsing");

        if self.pushed_back.is_some() {
            return Ok(self.pushed_back.take());
        }

        if self.front_index == self.back_index {
            // No value has been peeked ahead already so need to go get the next value.
            Ok(self.lexer.next()?)
        } else {
            let val = self.peeked[self.back_index].take();
            // let val = self.peeked[self.back_index];
            self.back_index = (self.back_index + 1) % PEEK_BUF_SIZE;
            Ok(val)
        }
    }

    /// Peeks the next token without moving the cursor.

    pub(super) fn peek(&mut self) -> Result<Option<Token>, ParseError> {
        let _timer = BoaProfiler::global().start_event("cursor::peek()", "Parsing");

        if let Some(t) = self.pushed_back.as_ref() {
            return Ok(Some(t.clone()));
        }

        if self.front_index == self.back_index {
            // No value has been peeked ahead already so need to go get the next value.

            let next = self.lexer.next()?;
            self.peeked[self.front_index] = next;
            self.front_index = (self.front_index + 1) % PEEK_BUF_SIZE;
        }

        Ok(self.peeked[self.back_index].clone())
    }

    /// Peeks the token after the next token.
    /// i.e. if there are tokens A, B, C and peek() returns A then peek_skip() will return B.
    pub(super) fn peek_skip(&mut self) -> Result<Option<Token>, ParseError> {
<<<<<<< HEAD
        if self.pushed_back.is_some() {
            unimplemented!("Peek skip when pushed back");
=======
        let _timer = BoaProfiler::global().start_event("cursor::peek_skip()", "Parsing");

        // Add elements to the peeked buffer upto the amount required to skip the given amount ahead.
        while self.peeked.len() < 2 {
            match self.lexer.next()? {
                Some(token) => self.peeked.push_back(Some(token.clone())),
                None => self.peeked.push_back(None),
            }
>>>>>>> 0efe2a44
        }

        if self.front_index == self.back_index {
            // No value has been peeked ahead already so need to go get the next value.

            self.peeked[self.front_index] = self.lexer.next()?;
            self.front_index = (self.front_index + 1) % PEEK_BUF_SIZE;

            let index = self.front_index;

            self.peeked[self.front_index] = self.lexer.next()?;
            self.front_index = (self.front_index + 1) % PEEK_BUF_SIZE;

            Ok(self.peeked[index].clone())
        } else if ((self.back_index + 1) % PEEK_BUF_SIZE) == self.front_index {
            // Indicates only a single value has been peeked ahead already
            let index = self.front_index;

            self.peeked[self.front_index] = self.lexer.next()?;
            self.front_index = (self.front_index + 1) % PEEK_BUF_SIZE;

            Ok(self.peeked[index].clone())
        } else {
            Ok(self.peeked[(self.back_index + 1) % PEEK_BUF_SIZE].clone())
        }
    }

    /// Takes the given token and pushes it back onto the parser token queue.
    ///
    /// Note: it pushes it at the the front so the token will be returned on next .peek().
    #[inline]
    pub(super) fn push_back(&mut self, token: Token) {
        if self.pushed_back.is_some() {
            unimplemented!("Pushing back multiple values");
        } else {
            self.pushed_back = Some(token);
        }

        // if self.front_index == self.back_index {
        //     // No value peeked already.
        //     self.peeked[self.front_index] = Some(token);
        //     self.front_index = (self.front_index + 1) % PEEK_BUF_SIZE;
        // } else if ((self.back_index + 1) % PEEK_BUF_SIZE) == self.front_index {
        //     // A single value has already been peeked ahead.
        // } else {
        //     // 2 values have already been peeked ahead.
        //     self.back_index = self.
        // }

        // unimplemented!();
        // self.peeked.push_front(Some(token));
    }

    /// Returns an error if the next token is not of kind `kind`.
    ///
    /// Note: it will consume the next token only if the next token is the expected type.
    pub(super) fn expect<K>(&mut self, kind: K, context: &'static str) -> Result<Token, ParseError>
    where
        K: Into<TokenKind>,
    {
        let next_token = self.peek()?.ok_or(ParseError::AbruptEnd)?;
        let kind = kind.into();

        if next_token.kind() == &kind {
            self.next()?.expect("Token vanished");
            Ok(next_token)
        } else {
            Err(ParseError::expected(vec![kind], next_token, context))
        }
    }

    /// It will peek for the next token, to see if it's a semicolon.
    ///
    /// It will automatically insert a semicolon if needed, as specified in the [spec][spec].
    ///
    /// [spec]: https://tc39.es/ecma262/#sec-automatic-semicolon-insertion
    pub(super) fn peek_semicolon(&mut self) -> Result<(bool, Option<Token>), ParseError> {
        match self.peek()? {
            Some(tk) => match tk.kind() {
                TokenKind::Punctuator(Punctuator::Semicolon) => Ok((true, Some(tk))),
                TokenKind::LineTerminator | TokenKind::Punctuator(Punctuator::CloseBlock) => {
                    Ok((true, Some(tk)))
                }
                _ => Ok((false, Some(tk))),
            },
            None => Ok((true, None)),
        }
    }

    /// It will check if the next token is a semicolon.
    ///
    /// It will automatically insert a semicolon if needed, as specified in the [spec][spec].
    ///
    /// [spec]: https://tc39.es/ecma262/#sec-automatic-semicolon-insertion
    pub(super) fn expect_semicolon(
        &mut self,
        context: &'static str,
    ) -> Result<Option<Token>, ParseError> {
        match self.peek_semicolon()? {
            (true, Some(tk)) => match tk.kind() {
                TokenKind::Punctuator(Punctuator::Semicolon) | TokenKind::LineTerminator => {
                    self.next()?.expect("Token vanished"); // Consume the token.
                    Ok(Some(tk))
                }
                _ => Ok(Some(tk)),
            },
            (true, None) => Ok(None),
            (false, Some(tk)) => Err(ParseError::expected(
                vec![TokenKind::Punctuator(Punctuator::Semicolon)],
                tk,
                context,
            )),
            (false, None) => unreachable!(),
        }
    }

    /// It will make sure that the next token is not a line terminator.
    ///
    /// It expects that the token stream does not end here.
    ///
    /// If skip is true then the token after the peek() token is checked instead.
    pub(super) fn peek_expect_no_lineterminator(&mut self, skip: bool) -> Result<(), ParseError> {
        let token = if skip {
            self.peek_skip()?
        } else {
            self.peek()?
        };

        if let Some(t) = token {
            if t.kind() == &TokenKind::LineTerminator {
                Err(ParseError::unexpected(t, None))
            } else {
                Ok(())
            }
        } else {
            Err(ParseError::AbruptEnd)
        }
    }

    /// Advance the cursor to the next token and retrieve it, only if it's of `kind` type.
    ///
    /// When the next token is a `kind` token, get the token, otherwise return `None`.
    ///
    /// No next token also returns None.
    pub(super) fn next_if<K>(&mut self, kind: K) -> Result<Option<Token>, ParseError>
    where
        K: Into<TokenKind>,
    {
        Ok(if let Some(token) = self.peek()? {
            if token.kind() == &kind.into() {
                self.next()?
            } else {
                None
            }
        } else {
            None
        })
    }

    /// Advance the cursor to skip 0, 1 or more line terminators.
    #[inline]
    pub(super) fn skip_line_terminators(&mut self) -> Result<(), ParseError> {
        while self.next_if(TokenKind::LineTerminator)?.is_some() {}
        Ok(())
    }
}<|MERGE_RESOLUTION|>--- conflicted
+++ resolved
@@ -98,21 +98,11 @@
     /// Peeks the token after the next token.
     /// i.e. if there are tokens A, B, C and peek() returns A then peek_skip() will return B.
     pub(super) fn peek_skip(&mut self) -> Result<Option<Token>, ParseError> {
-<<<<<<< HEAD
+        let _timer = BoaProfiler::global().start_event("cursor::peek_skip()", "Parsing");
         if self.pushed_back.is_some() {
             unimplemented!("Peek skip when pushed back");
-=======
-        let _timer = BoaProfiler::global().start_event("cursor::peek_skip()", "Parsing");
-
-        // Add elements to the peeked buffer upto the amount required to skip the given amount ahead.
-        while self.peeked.len() < 2 {
-            match self.lexer.next()? {
-                Some(token) => self.peeked.push_back(Some(token.clone())),
-                None => self.peeked.push_back(None),
-            }
->>>>>>> 0efe2a44
-        }
-
+        }
+      
         if self.front_index == self.back_index {
             // No value has been peeked ahead already so need to go get the next value.
 
