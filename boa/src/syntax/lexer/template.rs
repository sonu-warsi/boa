use super::{Cursor, Error, Tokenizer};
use crate::syntax::ast::{Position, Span};
use crate::syntax::lexer::{Token, TokenKind};
use std::io::{self, ErrorKind, Read};

macro_rules! template_match {
    () => {
        '`'
    };
}

/// Template literal parsing.
///
/// Expects: Initial ` to already be consumed by cursor.
///
/// More information:
///  - [ECMAScript reference][spec]
///  - [MDN documentation][mdn]
///
/// [spec]:
/// [mdn]: https://developer.mozilla.org/en-US/docs/Web/JavaScript/Reference/Template_literals
#[derive(Debug, Clone, Copy)]
<<<<<<< HEAD
pub(super) struct TemplateLiteral {}
=======
pub(super) struct TemplateLiteral;
>>>>>>> 42c58357

impl TemplateLiteral {
    /// Creates a new string literal lexer.
    pub(super) fn new() -> Self {
        Self {}
    }
}

impl<R> Tokenizer<R> for TemplateLiteral {
    fn lex(&mut self, cursor: &mut Cursor<R>, start_pos: Position) -> Result<Token, Error>
    where
        R: Read,
    {
        let mut buf = String::new();
        loop {
            match cursor.next() {
                None => {
                    return Err(Error::from(io::Error::new(
                        ErrorKind::UnexpectedEof,
                        "Unterminated template literal",
                    )));
                }
                Some(Err(e)) => return Err(Error::from(e)),
                Some(Ok('`')) => break, // Template literal finished.
                Some(Ok(next_ch)) => buf.push(next_ch), // TODO when there is an expression inside the literal
            }
        }

        Ok(Token::new(
            TokenKind::template_literal(buf),
            Span::new(start_pos, cursor.pos()),
        ))
    }
}<|MERGE_RESOLUTION|>--- conflicted
+++ resolved
@@ -20,11 +20,7 @@
 /// [spec]:
 /// [mdn]: https://developer.mozilla.org/en-US/docs/Web/JavaScript/Reference/Template_literals
 #[derive(Debug, Clone, Copy)]
-<<<<<<< HEAD
-pub(super) struct TemplateLiteral {}
-=======
 pub(super) struct TemplateLiteral;
->>>>>>> 42c58357
 
 impl TemplateLiteral {
     /// Creates a new string literal lexer.
